package zap

import (
	"fmt"
	"os"
	"strings"

	glueBundle "github.com/gozix/glue/v2"
	viperBundle "github.com/gozix/viper/v2"

	"github.com/sarulabs/di/v2"
	"github.com/spf13/viper"
	"go.uber.org/zap"
	"go.uber.org/zap/zapcore"
)

const (
	// BundleName is default definition name.
	BundleName = "zap"

	// ArgCoreType is argument name.
	ArgCoreType = "zap.core.type"

	// TagCoreFactory is factory tag.
	TagCoreFactory = "zap.core.factory"

	// DefStreamCoreFactory is definition name.
	DefStreamCoreFactory = "zap.core.stream"
)

type (
	// Bundle implements the glue.Bundle interface.
	Bundle struct{}

	// CoreFactory is type alias of core.Factory.
	CoreFactory = func(path string) (zapcore.Core, error)

<<<<<<< HEAD
	// fieldsConf is logger conf fieldsConf struct.
	fieldsConf []struct {
		Key, Value string
=======
	// loggerConf is logger configuration struct.
	loggerConf struct {
		Cores []struct {
			Addr        string
			Host        string
			Level       string
			Encoding    string
			TimeEncoder string `mapstructure:"time_encoder"`
		}
		Caller bool
		Fields []struct {
			Key   string
			Value string
		}
		Stacktrace  string
		MessageKey  string `mapstructure:"message_key"`
		Development bool
	}

	// nopSyncer is stdout wrapper.
	nopSyncer struct {
		zapcore.WriteSyncer
>>>>>>> 53486a75
	}
)

// Type checking.
var _ glueBundle.Bundle = (*Bundle)(nil)

// NewBundle create bundle instance.
func NewBundle() *Bundle {
	return new(Bundle)
}

// Key implements the glue.Bundle interface.
func (b *Bundle) Name() string {
	return BundleName
}

// Build implements the glue.Bundle interface.
func (b *Bundle) Build(builder *di.Builder) (err error) {
	var defs = make([]di.Def, 0, 2)
	if !builder.IsDefined(BundleName) {
		defs = append(defs, b.defBundle())
	}

	if !builder.IsDefined(DefStreamCoreFactory) {
		defs = append(defs, b.defStreamCoreFactory())
	}

	return builder.Add(defs...)
}

// DependsOn implements the glue.DependsOn interface.
func (b *Bundle) DependsOn() []string {
	return []string{viperBundle.BundleName}
}

// defBundle is definition getter.
func (b *Bundle) defBundle() di.Def {
	return di.Def{
		Name: BundleName,
		Build: func(ctn di.Container) (_ interface{}, err error) {
			var cfg *viper.Viper
			if err = ctn.Fill(viperBundle.BundleName, &cfg); err != nil {
				return nil, err
			}

			var factories map[string]CoreFactory
			if factories, err = b.factories(ctn); err != nil {
				return nil, err
			}

			var cores []zapcore.Core
			if cores, err = b.cores(cfg, factories); err != nil {
				return nil, err
			}

			var options []zap.Option
			if options, err = b.options(cfg); err != nil {
				return nil, err
			}

<<<<<<< HEAD
			var logger = zap.New(zapcore.NewTee(cores...), options...)
			zap.ReplaceGlobals(logger)
			zap.RedirectStdLog(logger)
=======
					if len(logger.TimeEncoder) > 0 {
						if err = eConf.EncodeTime.UnmarshalText([]byte(logger.TimeEncoder)); err != nil {
							return nil, err
						}
					}

					var level zap.AtomicLevel
					if len(logger.Level) > 0 {
						if err = level.UnmarshalText([]byte(logger.Level)); err != nil {
							return nil, err
						}
					}
>>>>>>> 53486a75

			return logger, nil
		},
		Close: func(obj interface{}) (err error) {
			return obj.(*zap.Logger).Sync()
		},
	}
}

// defStreamCoreFactory is definition getter.
func (b *Bundle) defStreamCoreFactory() di.Def {
	return di.Def{
		Name: DefStreamCoreFactory,
		Tags: []di.Tag{{
			Name: TagCoreFactory,
			Args: map[string]string{
				ArgCoreType: "stream",
			},
		}},
		Build: func(ctn di.Container) (interface{}, error) {
			return func(path string) (_ zapcore.Core, err error) {
				var cfg *viper.Viper
				if err = ctn.Fill(viperBundle.BundleName, &cfg); err != nil {
					return nil, err
				}

				var (
					key   = strings.Split(path, ".")[0] + ".development"
					eConf = zap.NewProductionEncoderConfig()
				)

				if cfg.IsSet(key) && cfg.GetBool(key) {
					eConf = zap.NewDevelopmentEncoderConfig()
				}

				key = path + ".message_key"
				if cfg.IsSet(key) {
					eConf.MessageKey = cfg.GetString(key)
				}

				var encoding = "json"
				key = path + ".encoding"
				if cfg.IsSet(key) {
					encoding = cfg.GetString(key)
				}

				var encoder zapcore.Encoder
				switch encoding {
				case "json":
					encoder = zapcore.NewJSONEncoder(eConf)
				case "console":
					encoder = zapcore.NewConsoleEncoder(eConf)
				default:
					return nil, fmt.Errorf(`encoding "%s" is not supported`, encoding)
				}

				var level = zap.NewAtomicLevel()
				key = path + ".level"
				if cfg.IsSet(key) {
					if err = level.UnmarshalText([]byte(cfg.GetString(key))); err != nil {
						return nil, err
					}
				}

				return zapcore.NewCore(encoder, zapcore.AddSync(os.Stdout), level), nil
			}, nil
		},
	}
}

// factories is factories getter.
func (b *Bundle) factories(ctn di.Container) (_ map[string]CoreFactory, err error) {
	var factories = make(map[string]CoreFactory, 4)
	for name, def := range ctn.Definitions() {
		for _, tag := range def.Tags {
			if tag.Name != TagCoreFactory {
				continue
			}

			var coreType, ok = tag.Args[ArgCoreType]
			if !ok {
				return nil, fmt.Errorf(
					`core definition "%s" don't have required argument "%s"`, def.Name, ArgCoreType,
				)
			}

			if _, ok := factories[coreType]; ok {
				return nil, fmt.Errorf(`core type "%s" factory already defined`, coreType)
			}

			var factory CoreFactory
			if err = ctn.Fill(name, &factory); err != nil {
				return nil, err
			}

			factories[coreType] = factory
			break
		}
	}

	return factories, nil
}

// cores is cores getter.
func (b *Bundle) cores(cfg *viper.Viper, factories map[string]CoreFactory) (_ []zapcore.Core, err error) {
	var (
		defs  = cfg.GetStringMap(BundleName + ".cores")
		cores = make([]zapcore.Core, 0, 4)
	)

	for def := range defs {
		var path = fmt.Sprintf("%s.cores.%s", BundleName, def)
		if cfg.IsSet(path + ".type") {
			var coreType = cfg.GetString(path + ".type")
			if _, ok := factories[coreType]; !ok {
				return nil, fmt.Errorf(`core factory with type "%s" is not defined`, coreType)
			}

			var c zapcore.Core
			if c, err = factories[coreType](path); err != nil {
				return nil, err
			}

			cores = append(cores, c)
		}

		return nil, fmt.Errorf(`core "%s" should contains type property`, def)
	}

	if len(cores) == 0 {
		cores = append(cores, zapcore.NewNopCore())
	}

	return cores, err
}

// options is options getter.
func (b *Bundle) options(cfg *viper.Viper) (_ []zap.Option, err error) {
	var (
		dev     = cfg.GetBool(BundleName + ".development")
		options = make([]zap.Option, 0, 8)
	)

	if dev {
		options = append(options, zap.Development())
	}

	if cfg.GetBool(BundleName + ".caller") {
		options = append(options, zap.AddCaller())
	}

	if cfg.IsSet(BundleName + ".stacktrace") {
		var level = zap.NewAtomicLevel()
		if err = level.UnmarshalText([]byte(cfg.GetString(BundleName + ".stacktrace"))); err != nil {
			return nil, err
		}

		options = append(options, zap.AddStacktrace(level))
	}

	var fConf = make(fieldsConf, 0, 4)
	if err = cfg.UnmarshalKey(BundleName+".fields", &fConf); err != nil {
		return nil, err
	}

	if len(fConf) > 0 {
		var fields = make([]zapcore.Field, 0, len(fConf))
		for _, f := range fConf {
			fields = append(fields, zap.String(f.Key, f.Value))
		}

		options = append(options, zap.Fields(fields...))
	}

	return options, nil
}<|MERGE_RESOLUTION|>--- conflicted
+++ resolved
@@ -35,34 +35,9 @@
 	// CoreFactory is type alias of core.Factory.
 	CoreFactory = func(path string) (zapcore.Core, error)
 
-<<<<<<< HEAD
 	// fieldsConf is logger conf fieldsConf struct.
 	fieldsConf []struct {
 		Key, Value string
-=======
-	// loggerConf is logger configuration struct.
-	loggerConf struct {
-		Cores []struct {
-			Addr        string
-			Host        string
-			Level       string
-			Encoding    string
-			TimeEncoder string `mapstructure:"time_encoder"`
-		}
-		Caller bool
-		Fields []struct {
-			Key   string
-			Value string
-		}
-		Stacktrace  string
-		MessageKey  string `mapstructure:"message_key"`
-		Development bool
-	}
-
-	// nopSyncer is stdout wrapper.
-	nopSyncer struct {
-		zapcore.WriteSyncer
->>>>>>> 53486a75
 	}
 )
 
@@ -123,24 +98,9 @@
 				return nil, err
 			}
 
-<<<<<<< HEAD
 			var logger = zap.New(zapcore.NewTee(cores...), options...)
 			zap.ReplaceGlobals(logger)
 			zap.RedirectStdLog(logger)
-=======
-					if len(logger.TimeEncoder) > 0 {
-						if err = eConf.EncodeTime.UnmarshalText([]byte(logger.TimeEncoder)); err != nil {
-							return nil, err
-						}
-					}
-
-					var level zap.AtomicLevel
-					if len(logger.Level) > 0 {
-						if err = level.UnmarshalText([]byte(logger.Level)); err != nil {
-							return nil, err
-						}
-					}
->>>>>>> 53486a75
 
 			return logger, nil
 		},
@@ -176,6 +136,13 @@
 					eConf = zap.NewDevelopmentEncoderConfig()
 				}
 
+				key = path + ".time_encoder"
+				if cfg.IsSet(key) {
+					if err = eConf.EncodeTime.UnmarshalText([]byte(cfg.GetString(key))); err != nil {
+						return nil, err
+					}
+				}
+
 				key = path + ".message_key"
 				if cfg.IsSet(key) {
 					eConf.MessageKey = cfg.GetString(key)
