--- conflicted
+++ resolved
@@ -11,34 +11,20 @@
 ```json
 {
   "zap": {
-<<<<<<< HEAD
     "cores": {
       "console": {
         "type": "stream",
         "level": "debug",
-        "encoding": "console"
+        "encoding": "console",
+        "time_encoder": "iso8601"
       },
       "json": {
         "type": "stream",
         "level": "debug",
-        "encoding": "json"
+        "encoding": "json",
+        "time_encoder": "millis"
       }
     },
-=======
-    "cores": [{
-      "level": "debug",
-      "encoding": "console",
-      "time_encoder": "iso8601"
-    }, {
-      "level": "debug",
-      "encoding": "json",
-      "time_encoder": "millis"
-    }, {
-      "addr": "127.0.0.1:12001",
-      "level": "debug",
-      "encoding": "gelf"
-    }],
->>>>>>> 53486a75
     "caller": true,
     "fields": [{
       "key": "team",
